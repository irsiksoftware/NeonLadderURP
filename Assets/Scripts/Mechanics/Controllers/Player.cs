--- conflicted
+++ resolved
@@ -121,13 +121,8 @@
             staminaRegenTimer += Time.deltaTime;
             if (staminaRegenTimer >= Constants.Physics.Stamina.RegenInterval) // Check if 1/10th of a second has passed
             {
-<<<<<<< HEAD
-                // Use negative damage to heal stamina through event system
-                ScheduleStaminaDamage(-Constants.Physics.Stamina.RegenAmount, 0f);
-=======
                 // Replace direct modification with event-driven regeneration
                 ScheduleStaminaRegeneration(0f); // Immediate event scheduling
->>>>>>> d9c0a54c
                 staminaRegenTimer -= Constants.Physics.Stamina.RegenInterval; // Decrease the timer by 0.1f instead of resetting to 0
             }
         }
@@ -149,17 +144,7 @@
                 // Handle jumping through event system
                 if (Actions.isJumping)
                 {
-<<<<<<< HEAD
-                    velocity.y = Actions.jumpForce;
-                    Actions.IncrementJumpCount();
-                    Actions.isJumping = false;
-                    if (audioSource != null && jumpAudio != null)
-                    {
-                        ScheduleAudioEvent(AudioEventType.Jump, 0f);
-                    }
-=======
                     Actions.ScheduleJump(0f); // Immediate jump validation
->>>>>>> d9c0a54c
                 }
             }
         }
@@ -242,7 +227,6 @@
             }
         }
 
-<<<<<<< HEAD
         // Event-driven methods to replace direct stat modifications
         public void ScheduleDamage(float amount, float delay = 0f)
         {
@@ -303,7 +287,8 @@
             currencyEvent.player = this;
             currencyEvent.currencyType = currencyType;
             currencyEvent.amount = amount;
-=======
+        }
+
         // Event-driven movement methods to replace direct modifications
         public void ScheduleVelocityChange(Vector3 newVelocity, float delay = 0f)
         {
@@ -320,7 +305,7 @@
             groundedEvent.previousGroundedState = !isGrounded; // Toggle for testing
         }
 
-        public void ScheduleAudioEvent(PlayerAudioType audioType, float delay = 0f)
+        public void SchedulePlayerAudioEvent(PlayerAudioType audioType, float delay = 0f)
         {
             var audioEvent = Simulation.Schedule<PlayerAudioEvent>(delay);
             audioEvent.player = this;
@@ -336,7 +321,6 @@
                 regenEvent.stamina = Stamina;
                 regenEvent.amount = Constants.Physics.Stamina.RegenAmount;
             }
->>>>>>> d9c0a54c
         }
     }
 }